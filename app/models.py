import enum
import uuid
from datetime import datetime
from typing import Any

from pydantic import BaseModel
from sqlalchemy import (
    DECIMAL,
    Boolean,
    Column,
    Date,
    DateTime,
    Enum,
    Float,
    ForeignKey,
    Index,
    Integer,
    String,
    Text,
)
from sqlalchemy.dialects.postgresql import JSONB, UUID
from sqlalchemy.orm import declarative_base, relationship
from sqlalchemy.sql import func

Base = declarative_base()


class AdminStatus(enum.Enum):
    ACTIVE = "ACTIVE"
    INACTIVE = "INACTIVE"
    LOCKED = "LOCKED"


class TravelPlanStatus(enum.Enum):
    PLANNING = "PLANNING"
    CONFIRMED = "CONFIRMED"
    IN_PROGRESS = "IN_PROGRESS"
    COMPLETED = "COMPLETED"
    CANCELLED = "CANCELLED"


class UserRole(enum.Enum):
    USER = "USER"
    ADMIN = "ADMIN"


class User(Base):
    __tablename__ = "users"
    __table_args__ = {"extend_existing": True, "autoload_replace": False}
    user_id = Column(
        UUID(as_uuid=True), primary_key=True, default=uuid.uuid4, index=True
    )
    email = Column(String, unique=True, index=True, nullable=False)
    hashed_password = Column(
        String, nullable=True
    )  # OAuth 사용자는 비밀번호가 없을 수 있음
    nickname = Column(String, index=True, nullable=False)
    profile_image = Column(String)
    preferences = Column(JSONB)
    preferred_region = Column(String)  # 선호 지역
    preferred_theme = Column(String)  # 선호 테마
    bio = Column(Text)  # 자기소개
    is_active = Column(Boolean, default=True)
    is_email_verified = Column(Boolean, default=False)
    role = Column(Enum(UserRole), default=UserRole.USER)
    google_id = Column(String, unique=True, nullable=True)  # 구글 OAuth ID
    auth_provider = Column(String, default="local")  # 인증 제공자 (local, google 등)
    last_login = Column(DateTime)
    login_count = Column(Integer, default=0)
    created_at = Column(DateTime, server_default=func.now())
    updated_at = Column(DateTime, server_default=func.now(), onupdate=func.now())

    # id 속성을 user_id의 별칭으로 추가
    @property
    def id(self):
        return self.user_id

    travel_plans = relationship("TravelPlan", back_populates="user")
    reviews = relationship("Review", back_populates="user")
    activity_logs = relationship("UserActivityLog", back_populates="user")


class Admin(Base):
    __tablename__ = "admins"
    admin_id = Column(Integer, primary_key=True, index=True)
    email = Column(String, unique=True, index=True, nullable=False)
    password_hash = Column(String, nullable=False)
    name = Column(String)
    phone = Column(String)
    status = Column(Enum(AdminStatus), default=AdminStatus.ACTIVE)
    last_login_at = Column(DateTime)
    created_at = Column(DateTime, server_default=func.now())

    roles = relationship("AdminRole", back_populates="admin")


class Role(Base):
    __tablename__ = "roles"
    role_id = Column(Integer, primary_key=True, index=True)
    name = Column(String, unique=True, nullable=False)
    display_name = Column(String)
    description = Column(Text)
    is_active = Column(Boolean, default=True)

    admins = relationship("AdminRole", back_populates="role")


class AdminRole(Base):
    __tablename__ = "admin_roles"
    admin_id = Column(Integer, ForeignKey("admins.admin_id"), primary_key=True)
    role_id = Column(Integer, ForeignKey("roles.role_id"), primary_key=True)
    assigned_at = Column(DateTime, server_default=func.now())
    is_active = Column(Boolean, default=True)

    admin = relationship("Admin", back_populates="roles")
    role = relationship("Role", back_populates="admins")


class Destination(Base):
    __tablename__ = "destinations"
    destination_id = Column(
        UUID(as_uuid=True), primary_key=True, default=uuid.uuid4, index=True
    )
    name = Column(String, nullable=False, index=True)
    province = Column(String, nullable=False, index=True)  # 도/광역시
    region = Column(String, index=True)  # 시/군/구
    category = Column(String)
    is_indoor = Column(Boolean, default=False)  # 실내/실외 여부
    tags = Column(JSONB)  # 여행지 특성 태그
    latitude = Column(DECIMAL(10, 8))
    longitude = Column(DECIMAL(11, 8))
    amenities = Column(JSONB)
    image_url = Column(String)
    rating = Column(Float)
    recommendation_weight = Column(DECIMAL(3, 2))
    created_at = Column(DateTime, server_default=func.now())

    weather_data = relationship("WeatherData", back_populates="destination")
    reviews = relationship("Review", back_populates="destination")


class TravelPlan(Base):
    __tablename__ = "travel_plans"
    plan_id = Column(
        UUID(as_uuid=True), primary_key=True, default=uuid.uuid4, index=True
    )
    user_id = Column(UUID(as_uuid=True), ForeignKey("users.user_id"), nullable=False)
    title = Column(String, nullable=False)
    description = Column(Text)
    start_date = Column(Date)
    end_date = Column(Date)
    budget = Column(DECIMAL(10, 2))
    status = Column(Enum(TravelPlanStatus), default=TravelPlanStatus.PLANNING)
    itinerary = Column(JSONB)
    created_at = Column(DateTime, server_default=func.now())

    user = relationship("User", back_populates="travel_plans")
    reviews = relationship("Review", back_populates="travel_plan")


# 성능 개선을 위한 복합 인덱스
Index("idx_travel_plan_user_status", TravelPlan.user_id, TravelPlan.status)
Index("idx_travel_plan_dates", TravelPlan.start_date, TravelPlan.end_date)


class WeatherData(Base):
    __tablename__ = "weather_data"
    weather_id = Column(
        UUID(as_uuid=True), primary_key=True, default=uuid.uuid4, index=True
    )
    destination_id = Column(
        UUID(as_uuid=True), ForeignKey("destinations.destination_id"), nullable=True
    )
    # 기상청 격자 좌표
    grid_x = Column(Integer)  # nx: 예보지점 X 좌표
    grid_y = Column(Integer)  # ny: 예보지점 Y 좌표

    # 예보 날짜와 시간
    forecast_date = Column(Date, nullable=False)
    forecast_time = Column(String)  # 예보시간 (HHMM 형식)
    base_date = Column(Date)  # 발표일자
    base_time = Column(String)  # 발표시각

    # 기온 정보
    temperature = Column(Float)  # TMP: 1시간 기온 (℃)
    temperature_max = Column(Float)  # TMX: 일 최고기온 (℃)
    temperature_min = Column(Float)  # TMN: 일 최저기온 (℃)

    # 습도 및 강수 정보
    humidity = Column(Float)  # REH: 습도 (%)
    precipitation_probability = Column(Float)  # POP: 강수확률 (%)
    precipitation_type = Column(String)  # PTY: 강수형태 (없음/비/비눈/눈)

    # 하늘 상태
    sky_condition = Column(String)  # SKY: 하늘상태 (맑음/구름많음/흐림)
    weather_condition = Column(String)  # 종합 날씨 상태

    # 지역 정보
    region_name = Column(String)  # 지역명

    # 원본 데이터
    raw_data = Column(JSONB)  # 원본 API 응답 데이터

    created_at = Column(DateTime, server_default=func.now())

    destination = relationship("Destination", back_populates="weather_data")


# WeatherData 성능 최적화 인덱스
Index(
    "idx_weather_forecast_location",
    WeatherData.forecast_date,
    WeatherData.grid_x,
    WeatherData.grid_y,
)
Index(
    "idx_weather_destination_date",
    WeatherData.destination_id,
    WeatherData.forecast_date,
)


class Review(Base):
    __tablename__ = "reviews"
    review_id = Column(
        UUID(as_uuid=True), primary_key=True, default=uuid.uuid4, index=True
    )
    user_id = Column(UUID(as_uuid=True), ForeignKey("users.user_id"), nullable=False)
    destination_id = Column(
        UUID(as_uuid=True), ForeignKey("destinations.destination_id"), nullable=False
    )
    travel_plan_id = Column(
        UUID(as_uuid=True), ForeignKey("travel_plans.plan_id"), nullable=True
    )
    rating = Column(Integer, nullable=False)
    content = Column(Text)
    photos = Column(JSONB)
    created_at = Column(DateTime, server_default=func.now())

    user = relationship("User", back_populates="reviews")
    destination = relationship("Destination", back_populates="reviews")
    travel_plan = relationship("TravelPlan", back_populates="reviews")


# Review 성능 최적화 인덱스
Index("idx_review_destination_date", Review.destination_id, Review.created_at)
Index("idx_review_user_rating", Review.user_id, Review.rating)


class UserActivityLog(Base):
    __tablename__ = "user_activity_logs"
    log_id = Column(Integer, primary_key=True, index=True)
    user_id = Column(UUID(as_uuid=True), ForeignKey("users.user_id"), nullable=False)
    activity_type = Column(String, nullable=False)
    resource_type = Column(String)
    details = Column(JSONB)
    created_at = Column(DateTime, server_default=func.now())

    user = relationship("User", back_populates="activity_logs")


class SystemLog(Base):
    __tablename__ = "system_logs"
    log_id = Column(Integer, primary_key=True, index=True)
    level = Column(String, nullable=False)
    source = Column(String, nullable=False)
    message = Column(Text, nullable=False)
    context = Column(JSONB)
    created_at = Column(DateTime, server_default=func.now())


class EmailVerification(Base):
    __tablename__ = "email_verifications"
    id = Column(Integer, primary_key=True, index=True)
    email = Column(String, nullable=False, index=True)
    code = Column(String, nullable=False)
    is_used = Column(Boolean, default=False)
    expires_at = Column(DateTime, nullable=False)
    created_at = Column(DateTime, server_default=func.now())


class FavoritePlace(Base):
    __tablename__ = "favorite_places"
    id = Column(Integer, primary_key=True, index=True)
    user_id = Column(UUID(as_uuid=True), ForeignKey("users.user_id"), nullable=False)
    place_name = Column(String, nullable=False)
    place_type = Column(String, nullable=False)  # restaurant, accommodation, transport
    address = Column(String)
    latitude = Column(Float)
    longitude = Column(Float)
    description = Column(Text)
    created_at = Column(DateTime, server_default=func.now())


class Restaurant(Base):
    __tablename__ = "restaurants"
    content_id = Column(String, primary_key=True)
    region_code = Column(String, primary_key=True)
    restaurant_name = Column(String, nullable=False)
    category_code = Column(String)
    sub_category_code = Column(String)
    address = Column(String)
    detail_address = Column(String)
    zipcode = Column(String)
    tel = Column(String)
    homepage = Column(String)
    overview = Column(Text)
    first_image = Column(String)
    first_image_small = Column(String)
    cuisine_type = Column(String)
    specialty_dish = Column(String)
    operating_hours = Column(String)
    rest_date = Column(String)
    reservation_info = Column(String)
    credit_card = Column(String)
    smoking = Column(String)
    parking = Column(String)
    room_available = Column(String)
    children_friendly = Column(String)
    takeout = Column(String)
    delivery = Column(String)
    latitude = Column(Float)
    longitude = Column(Float)
    data_quality_score = Column(Float)
    raw_data_id = Column(UUID(as_uuid=True))
    created_at = Column(DateTime, server_default=func.now())
    updated_at = Column(DateTime, server_default=func.now(), onupdate=func.now())
    last_sync_at = Column(DateTime, server_default=func.now())
    processing_status = Column(String, default="processed")


class Transportation(Base):
    __tablename__ = "transportation"
    id = Column(String, primary_key=True, index=True)
    name = Column(String, nullable=False)
    type = Column(String, nullable=False)  # bus, subway, taxi, etc.
    route = Column(String)
    schedule = Column(JSONB)
    fare = Column(String)
    contact = Column(String)
    created_at = Column(DateTime, server_default=func.now())


class Accommodation(Base):
    __tablename__ = "accommodations"
    id = Column(String, primary_key=True, index=True)
    name = Column(String, nullable=False)
    type = Column(String, nullable=False)  # hotel, motel, guesthouse, etc.
    address = Column(String, nullable=False)
    phone = Column(String)
    rating = Column(Float)
    price_range = Column(String)
    amenities = Column(JSONB)
    latitude = Column(Float)
    longitude = Column(Float)
    created_at = Column(DateTime, server_default=func.now())


class CityInfo(Base):
    __tablename__ = "city_info"
    id = Column(Integer, primary_key=True, index=True)
    city_name = Column(String, nullable=False, unique=True)
    region = Column(String, nullable=False)
    population = Column(Integer)
    area = Column(Float)
    description = Column(Text)
    attractions = Column(JSONB)
    weather_info = Column(JSONB)
    created_at = Column(DateTime, server_default=func.now())


# Pydantic 모델들
class WeatherRequest(BaseModel):
    city: str
    country: str | None = None


class WeatherCondition(BaseModel):
    temperature: float
    feels_like: float
    humidity: int
    pressure: float
    condition: str
    description: str
    icon: str
    wind_speed: float
    wind_direction: int
    visibility: float
    uv_index: float


class WeatherResponse(BaseModel):
    city: str
    country: str
    current: WeatherCondition
    timezone: str
    local_time: str


class ForecastDay(BaseModel):
    date: str
    temperature_max: float
    temperature_min: float
    condition: str
    description: str
    icon: str
    humidity: int
    wind_speed: float
    precipitation_chance: float


class ForecastResponse(BaseModel):
    city: str
    country: str
    forecast: list[ForecastDay]
    timezone: str


# 인증 관련 Pydantic 모델들
class TokenData(BaseModel):
    email: str | None = None
    role: str | None = None


class UserCreate(BaseModel):
    email: str
    password: str
    nickname: str


class UserResponse(BaseModel):
    user_id: uuid.UUID
    email: str
    nickname: str | None = None
    profile_image: str | None = None
    preferred_region: str | None = None
    preferred_theme: str | None = None
    bio: str | None = None
    role: str
    is_active: bool
    created_at: datetime

    class Config:
        from_attributes = True


class Token(BaseModel):
    access_token: str
    token_type: str
    expires_in: int
    user_info: UserResponse


class UserUpdate(BaseModel):
    nickname: str | None = None
    profile_image: str | None = None
    preferences: list[str | None] = []
    preferred_region: str | None = None
    preferred_theme: str | None = None
    bio: str | None = None


class PasswordChange(BaseModel):
    current_password: str
    new_password: str


class GoogleLoginRequest(BaseModel):
    code: str
    redirect_uri: str


class GoogleLoginResponse(BaseModel):
    access_token: str
    token_type: str
    expires_in: int
    user_info: UserResponse
    is_new_user: bool


class GoogleAuthUrlResponse(BaseModel):
    auth_url: str
    state: str


class GoogleAuthCodeRequest(BaseModel):
    auth_code: str


class EmailVerificationRequest(BaseModel):
    email: str
    nickname: str


class EmailVerificationConfirm(BaseModel):
    email: str
    code: str


class EmailVerificationResponse(BaseModel):
    message: str
    success: bool


class ResendVerificationRequest(BaseModel):
    email: str
    nickname: str


# 추천 및 여행 계획 관련 모델들
class StandardResponse(BaseModel):
    success: bool
    message: str
    data: dict[str, Any | None] = {}


class PaginationInfo(BaseModel):
    page: int
    page_size: int
    total_count: int
    total_pages: int


class DestinationCreate(BaseModel):
    name: str
    province: str
    region: str | None = None
    category: str | None = None
    is_indoor: bool | None = False
    tags: list[str | None] = []
    latitude: float | None = None
    longitude: float | None = None
    amenities: dict[str, Any | None] = {}
    image_url: str | None = None


class DestinationResponse(BaseModel):
    destination_id: uuid.UUID
    name: str
    province: str
    region: str | None = None
    category: str | None = None
    is_indoor: bool | None = None
    tags: list[str | None] = []
    latitude: float | None = None
    longitude: float | None = None
    amenities: dict[str, Any | None] = {}
    image_url: str | None = None
    rating: float | None = None
    recommendation_weight: float | None = None

    class Config:
        from_attributes = True


class RecommendationRequest(BaseModel):
    destination_types: list[str | None] = []
    budget_range: dict[str, float | None] = {}
    travel_dates: dict[str, str | None] = {}
    preferences: dict[str, Any | None] = {}


class RecommendationResponse(BaseModel):
    destinations: list[DestinationResponse]
    total_count: int
    recommendation_score: float


class TravelPlanCreate(BaseModel):
    title: str
    description: str | None = None
    start_date: str
    end_date: str
    budget: float | None = None
    itinerary: dict[str, Any | None] = {}


class TravelPlanUpdate(BaseModel):
    title: str | None = None
    description: str | None = None
    start_date: str | None = None
    end_date: str | None = None
    budget: float | None = None
    status: str | None = None
    itinerary: dict[str, Any | None] = {}


class TravelPlanResponse(BaseModel):
    plan_id: uuid.UUID
    user_id: uuid.UUID
    title: str
    description: str | None = None
    start_date: str
    end_date: str
    budget: float | None = None
    status: str
    itinerary: dict[str, Any | None] = {}
    created_at: datetime

    class Config:
        from_attributes = True


# 지역 정보 관련 모델들
class SearchRequest(BaseModel):
    query: str
    category: str | None = None
    location: str | None = None
    limit: int | None = 10


class SearchResult(BaseModel):
    results: list[dict[str, Any]]
    total_count: int
    category: str


class RestaurantResponse(BaseModel):
    content_id: str
    region_code: str
    restaurant_name: str
    category_code: str | None = None
    sub_category_code: str | None = None
    address: str | None = None
    detail_address: str | None = None
    zipcode: str | None = None
    tel: str | None = None
    homepage: str | None = None
    overview: str | None = None
    first_image: str | None = None
    first_image_small: str | None = None
    cuisine_type: str | None = None
    specialty_dish: str | None = None
    operating_hours: str | None = None
    rest_date: str | None = None
    reservation_info: str | None = None
    credit_card: str | None = None
    smoking: str | None = None
    parking: str | None = None
    room_available: str | None = None
    children_friendly: str | None = None
    takeout: str | None = None
    delivery: str | None = None
    latitude: float | None = None
    longitude: float | None = None
    data_quality_score: float | None = None
    raw_data_id: str | None = None
    created_at: datetime | None = None
    updated_at: datetime | None = None
    last_sync_at: datetime | None = None
    processing_status: str | None = None


class AccommodationResponse(BaseModel):
    id: str
    name: str
    type: str  # hotel, motel, guesthouse, etc.
    address: str
    phone: str | None = None
    rating: float | None = None
    price_range: str | None = None
    amenities: list[str | None] = []
    latitude: float | None = None
    longitude: float | None = None


class TransportationResponse(BaseModel):
    id: str
    name: str
    type: str  # bus, subway, taxi, etc.
    route: str | None = None
    schedule: dict[str, Any | None] = {}
    fare: str | None = None
    contact: str | None = None


class CityInfoResponse(BaseModel):
    city_name: str
    region: str
    population: int | None = None
    area: float | None = None
    description: str | None = None
    attractions: list[str | None] = []
    weather_info: dict[str, Any | None] = {}


class FavoritePlaceResponse(BaseModel):
    id: int
    place_name: str
    place_type: str
    address: str | None = None
    latitude: float | None = None
    longitude: float | None = None
    description: str | None = None
    created_at: datetime

    class Config:
        from_attributes = True


class ReviewCreate(BaseModel):
    destination_id: uuid.UUID
    travel_plan_id: uuid.UUID | None = None
    rating: int
    content: str | None = None
    photos: list[str | None] = []


class ReviewResponse(BaseModel):
    review_id: uuid.UUID
    user_id: uuid.UUID
    destination_id: uuid.UUID
    travel_plan_id: uuid.UUID | None = None
    rating: int
    content: str | None = None
    photos: list[str | None] = []
    created_at: datetime

    class Config:
        from_attributes = True


# 사용자 활동 로그 테이블 (이미 UserActivityLog가 있으므로 별칭으로 사용)
UserActivity = UserActivityLog


class Region(Base):
    __tablename__ = "regions"
    region_code = Column(String, primary_key=True)
    region_name = Column(String, nullable=False)
    parent_region_code = Column(String)
    latitude = Column(Float)
    longitude = Column(Float)
    region_level = Column(Integer)
    created_at = Column(DateTime, server_default=func.now())
    updated_at = Column(DateTime, server_default=func.now(), onupdate=func.now())

<<<<<<< HEAD

class UnifiedRegion(Base):
    __tablename__ = "unified_regions"
    region_id = Column(UUID(as_uuid=True), primary_key=True, default=uuid.uuid4, index=True)
    region_code = Column(String, index=True)
    region_name = Column(String, nullable=False)
    region_name_full = Column(String)
    region_name_en = Column(String)
    parent_region_id = Column(UUID(as_uuid=True), index=True, nullable=True)
    region_level = Column(Integer)
    center_latitude = Column(String)
    center_longitude = Column(String)
    boundary_data = Column(JSONB)
    administrative_code = Column(String)
    is_active = Column(Boolean, default=True)
    created_at = Column(DateTime, server_default=func.now())
    updated_at = Column(DateTime, server_default=func.now(), onupdate=func.now())
=======
# 임시 비밀번호 관련 스키마
class ForgotPasswordRequest(BaseModel):
    """비밀번호 찾기 요청"""
    email: str

    class Config:
        json_schema_extra = {
            "example": {
                "email": "user@example.com"
            }
        }


class ForgotPasswordResponse(BaseModel):
    """비밀번호 찾기 응답"""
    message: str
    success: bool = True

    class Config:
        json_schema_extra = {
            "example": {
                "message": "임시 비밀번호가 이메일로 전송되었습니다.",
                "success": True
            }
        }


# 회원탈퇴 관련 스키마
class WithdrawRequest(BaseModel):
    """회원탈퇴 요청"""
    password: str | None = None  # 소셜 로그인 사용자는 비밀번호 불필요
    reason: str | None = None  # 탈퇴 사유 (선택사항)

    class Config:
        json_schema_extra = {
            "example": {
                "password": "current_password",
                "reason": "서비스 이용이 불필요해짐"
            }
        }


class WithdrawResponse(BaseModel):
    """회원탈퇴 응답"""
    message: str
    success: bool = True

    class Config:
        json_schema_extra = {
            "example": {
                "message": "회원탈퇴가 완료되었습니다.",
                "success": True
            }
        }
>>>>>>> 9212b8f1
<|MERGE_RESOLUTION|>--- conflicted
+++ resolved
@@ -735,7 +735,6 @@
     created_at = Column(DateTime, server_default=func.now())
     updated_at = Column(DateTime, server_default=func.now(), onupdate=func.now())
 
-<<<<<<< HEAD
 
 class UnifiedRegion(Base):
     __tablename__ = "unified_regions"
@@ -753,7 +752,6 @@
     is_active = Column(Boolean, default=True)
     created_at = Column(DateTime, server_default=func.now())
     updated_at = Column(DateTime, server_default=func.now(), onupdate=func.now())
-=======
 # 임시 비밀번호 관련 스키마
 class ForgotPasswordRequest(BaseModel):
     """비밀번호 찾기 요청"""
@@ -807,5 +805,4 @@
                 "message": "회원탈퇴가 완료되었습니다.",
                 "success": True
             }
-        }
->>>>>>> 9212b8f1
+        }